--- conflicted
+++ resolved
@@ -155,15 +155,77 @@
 	envelope, cloudEvent, err := a.envelopeFromSubscriptionMessage(ctx, msg)
 
 	if err != nil {
-<<<<<<< HEAD
+		return err
+	}
+
+	if envelope == nil {
+		return nil
+	}
+
+	// Call appcallback
+	clientV1 := runtimev1pb.NewAppCallbackClient(a.AppCallbackConn)
+	res, err := clientV1.OnTopicEvent(ctx, envelope)
+
+	// Check result
+	return a.retryStrategy(err, res, cloudEvent)
+}
+
+// retryStrategy returns error when the message should be redelivered
+func (a *api) retryStrategy(err error, res *runtimev1pb.TopicEventResponse, cloudEvent map[string]interface{}) error {
+	if err != nil {
+		errStatus, hasErrStatus := status.FromError(err)
+		if hasErrStatus && (errStatus.Code() == codes.Unimplemented) {
+			// DROP
+			a.logger.Warnf("[runtime]non-retriable error returned from app while processing pub/sub event %v: %s", cloudEvent[pubsub.IDField].(string), err)
+			return nil
+		}
+
+		err = fmt.Errorf("error returned from app while processing pub/sub event %v: %s", cloudEvent[pubsub.IDField].(string), err)
+		a.logger.Debugf("%s", err)
+		// on error from application, return error for redelivery of event
+		return err
+	}
+
+	switch res.GetStatus() {
+	case runtimev1pb.TopicEventResponse_SUCCESS:
+		// on uninitialized status, this is the case it defaults to as an uninitialized status defaults to 0 which is
+		// success from protobuf definition
+		return nil
+	case runtimev1pb.TopicEventResponse_RETRY:
+		return fmt.Errorf("RETRY status returned from app while processing pub/sub event %v", cloudEvent[pubsub.IDField].(string))
+	case runtimev1pb.TopicEventResponse_DROP:
+		a.logger.Warnf("[runtime]DROP status returned from app while processing pub/sub event %v", cloudEvent[pubsub.IDField].(string))
+		return nil
+	}
+	// Consider unknown status field as error and retry
+	return fmt.Errorf("unknown status returned from app while processing pub/sub event %v: %v", cloudEvent[pubsub.IDField].(string), res.GetStatus())
+}
+
+func (a *api) listTopicSubscriptions(client runtimev1pb.AppCallbackClient) []*runtimev1pb.TopicSubscription {
+	resp, err := client.ListTopicSubscriptions(context.Background(), &emptypb.Empty{})
+	if err != nil {
+		a.logger.Errorf("[runtime][listTopicSubscriptions]error after callback: %s", err)
+		return make([]*runtimev1pb.TopicSubscription, 0)
+	}
+	if resp != nil && len(resp.Subscriptions) > 0 {
+		return resp.Subscriptions
+	}
+	return make([]*runtimev1pb.TopicSubscription, 0)
+}
+
+func (a *api) envelopeFromSubscriptionMessage(ctx context.Context, msg *pubsub.NewMessage) (*runtimev1pb.TopicEventRequest, map[string]interface{}, error) {
+	// 1. Unmarshal to cloudEvent model
+	var cloudEvent map[string]interface{}
+	err := a.json.Unmarshal(msg.Data, &cloudEvent)
+	if err != nil {
 		a.logger.Debugf("[runtime]error deserializing cloud events proto: %s", err)
-		return err
+		return nil, cloudEvent, err
 	}
 
 	// 2. Drop msg if the current cloud event has expired
 	if pubsub.HasExpired(cloudEvent) {
 		a.logger.Warnf("[runtime]dropping expired pub/sub event %v as of %v", cloudEvent[pubsub.IDField].(string), cloudEvent[pubsub.ExpirationField].(string))
-		return nil
+		return nil, cloudEvent, nil
 	}
 
 	// 3. Convert to proto domain struct
@@ -182,7 +244,7 @@
 		decoded, decodeErr := base64.StdEncoding.DecodeString(data.(string))
 		if decodeErr != nil {
 			a.logger.Debugf("unable to base64 decode cloudEvent field data_base64: %s", decodeErr)
-			return err
+			return nil, cloudEvent, err
 		}
 
 		envelope.Data = decoded
@@ -195,117 +257,5 @@
 			envelope.Data, _ = a.json.Marshal(data)
 		}
 	}
-	// TODO tracing
-
-	// 4. Call appcallback
-	clientV1 := runtimev1pb.NewAppCallbackClient(a.AppCallbackConn)
-	res, err := clientV1.OnTopicEvent(ctx, envelope)
-
-	// 5. Check result
-	return a.retryStrategy(err, res, cloudEvent)
-=======
-		return err
-	}
-
-	if envelope == nil {
-		return nil
-	}
-
-	// Call appcallback
-	clientV1 := runtimev1pb.NewAppCallbackClient(a.AppCallbackConn)
-	res, err := clientV1.OnTopicEvent(ctx, envelope)
-
-	// Check result
-	return retryStrategy(err, res, cloudEvent)
->>>>>>> 39c3fa42
-}
-
-// retryStrategy returns error when the message should be redelivered
-func (a *api) retryStrategy(err error, res *runtimev1pb.TopicEventResponse, cloudEvent map[string]interface{}) error {
-	if err != nil {
-		errStatus, hasErrStatus := status.FromError(err)
-		if hasErrStatus && (errStatus.Code() == codes.Unimplemented) {
-			// DROP
-			a.logger.Warnf("[runtime]non-retriable error returned from app while processing pub/sub event %v: %s", cloudEvent[pubsub.IDField].(string), err)
-			return nil
-		}
-
-		err = fmt.Errorf("error returned from app while processing pub/sub event %v: %s", cloudEvent[pubsub.IDField].(string), err)
-		a.logger.Debugf("%s", err)
-		// on error from application, return error for redelivery of event
-		return err
-	}
-
-	switch res.GetStatus() {
-	case runtimev1pb.TopicEventResponse_SUCCESS:
-		// on uninitialized status, this is the case it defaults to as an uninitialized status defaults to 0 which is
-		// success from protobuf definition
-		return nil
-	case runtimev1pb.TopicEventResponse_RETRY:
-		return fmt.Errorf("RETRY status returned from app while processing pub/sub event %v", cloudEvent[pubsub.IDField].(string))
-	case runtimev1pb.TopicEventResponse_DROP:
-		a.logger.Warnf("[runtime]DROP status returned from app while processing pub/sub event %v", cloudEvent[pubsub.IDField].(string))
-		return nil
-	}
-	// Consider unknown status field as error and retry
-	return fmt.Errorf("unknown status returned from app while processing pub/sub event %v: %v", cloudEvent[pubsub.IDField].(string), res.GetStatus())
-}
-
-func (a *api) listTopicSubscriptions(client runtimev1pb.AppCallbackClient) []*runtimev1pb.TopicSubscription {
-	resp, err := client.ListTopicSubscriptions(context.Background(), &emptypb.Empty{})
-	if err != nil {
-		a.logger.Errorf("[runtime][listTopicSubscriptions]error after callback: %s", err)
-		return make([]*runtimev1pb.TopicSubscription, 0)
-	}
-	if resp != nil && len(resp.Subscriptions) > 0 {
-		return resp.Subscriptions
-	}
-	return make([]*runtimev1pb.TopicSubscription, 0)
-}
-
-func (a *api) envelopeFromSubscriptionMessage(ctx context.Context, msg *pubsub.NewMessage) (*runtimev1pb.TopicEventRequest, map[string]interface{}, error) {
-	// 1. Unmarshal to cloudEvent model
-	var cloudEvent map[string]interface{}
-	err := a.json.Unmarshal(msg.Data, &cloudEvent)
-	if err != nil {
-		log.DefaultLogger.Debugf("[runtime]error deserializing cloud events proto: %s", err)
-		return nil, cloudEvent, err
-	}
-
-	// 2. Drop msg if the current cloud event has expired
-	if pubsub.HasExpired(cloudEvent) {
-		log.DefaultLogger.Warnf("[runtime]dropping expired pub/sub event %v as of %v", cloudEvent[pubsub.IDField].(string), cloudEvent[pubsub.ExpirationField].(string))
-		return nil, cloudEvent, nil
-	}
-
-	// 3. Convert to proto domain struct
-	envelope := &runtimev1pb.TopicEventRequest{
-		Id:              cloudEvent[pubsub.IDField].(string),
-		Source:          cloudEvent[pubsub.SourceField].(string),
-		DataContentType: cloudEvent[pubsub.DataContentTypeField].(string),
-		Type:            cloudEvent[pubsub.TypeField].(string),
-		SpecVersion:     cloudEvent[pubsub.SpecVersionField].(string),
-		Topic:           msg.Topic,
-		PubsubName:      msg.Metadata[Metadata_key_pubsubName],
-	}
-
-	// set data field
-	if data, ok := cloudEvent[pubsub.DataBase64Field]; ok && data != nil {
-		decoded, decodeErr := base64.StdEncoding.DecodeString(data.(string))
-		if decodeErr != nil {
-			log.DefaultLogger.Debugf("unable to base64 decode cloudEvent field data_base64: %s", decodeErr)
-			return nil, cloudEvent, err
-		}
-
-		envelope.Data = decoded
-	} else if data, ok := cloudEvent[pubsub.DataField]; ok && data != nil {
-		envelope.Data = nil
-
-		if contenttype.IsStringContentType(envelope.DataContentType) {
-			envelope.Data = []byte(data.(string))
-		} else if contenttype.IsJSONContentType(envelope.DataContentType) {
-			envelope.Data, _ = a.json.Marshal(data)
-		}
-	}
 	return envelope, cloudEvent, nil
 }