/*
 * Copyright 2021 Layotto Authors
 *
 * Licensed under the Apache License, Version 2.0 (the "License");
 * you may not use this file except in compliance with the License.
 * You may obtain a copy of the License at
 *
 *     http://www.apache.org/licenses/LICENSE-2.0
 *
 * Unless required by applicable law or agreed to in writing, software
 * distributed under the License is distributed on an "AS IS" BASIS,
 * WITHOUT WARRANTIES OR CONDITIONS OF ANY KIND, either express or implied.
 * See the License for the specific language governing permissions and
 * limitations under the License.
 */

package default_api

import (
	"context"
	"errors"
	"sync"

	"github.com/dapr/components-contrib/secretstores"

	"github.com/dapr/components-contrib/bindings"
	"github.com/dapr/components-contrib/pubsub"
	"github.com/dapr/components-contrib/state"
	jsoniter "github.com/json-iterator/go"
	"google.golang.org/grpc"

	"mosn.io/layotto/kit/logger"

	"mosn.io/layotto/components/configstores"
	"mosn.io/layotto/components/file"
	"mosn.io/layotto/components/hello"
	"mosn.io/layotto/components/lock"
	"mosn.io/layotto/components/rpc"
	"mosn.io/layotto/components/sequencer"
	grpc_api "mosn.io/layotto/pkg/grpc"
	"mosn.io/layotto/pkg/grpc/dapr"
	dapr_common_v1pb "mosn.io/layotto/pkg/grpc/dapr/proto/common/v1"
	dapr_v1pb "mosn.io/layotto/pkg/grpc/dapr/proto/runtime/v1"
	"mosn.io/layotto/spec/proto/runtime/v1"
	runtimev1pb "mosn.io/layotto/spec/proto/runtime/v1"
)

const (
	Metadata_key_pubsubName = "pubsubName"
)

var (
	ErrNoInstance = errors.New("no instance found")
	bytesPool     = sync.Pool{
		New: func() interface{} {
			// set size to 100kb
			return new([]byte)
		},
	}
	// FIXME I put it here for compatibility.Don't write singleton like this !
	// LayottoAPISingleton should be refactored and deleted.
	LayottoAPISingleton API
)

type API interface {
	//Layotto Service methods
	runtime.RuntimeServer
	// GrpcAPI related
	grpc_api.GrpcAPI
}

// api is a default implementation for MosnRuntimeServer.
type api struct {
	daprAPI                  dapr.DaprGrpcAPI
	appId                    string
	hellos                   map[string]hello.HelloService
	configStores             map[string]configstores.Store
	rpcs                     map[string]rpc.Invoker
	pubSubs                  map[string]pubsub.PubSub
	stateStores              map[string]state.Store
	transactionalStateStores map[string]state.TransactionalStore
	fileOps                  map[string]file.File
	lockStores               map[string]lock.LockStore
	sequencers               map[string]sequencer.Store
	sendToOutputBindingFn    func(name string, req *bindings.InvokeRequest) (*bindings.InvokeResponse, error)
	secretStores             map[string]secretstores.SecretStore
	// app callback
	AppCallbackConn   *grpc.ClientConn
	topicPerComponent map[string]TopicSubscriptions
	streamer          *streamer
	// json
	json   jsoniter.API
	logger logger.Logger
}

func (a *api) Init(conn *grpc.ClientConn) error {
	// 1. set connection
	a.AppCallbackConn = conn
	return a.startSubscribing()
}

func (a *api) Register(rawGrpcServer *grpc.Server) error {
	LayottoAPISingleton = a
	runtimev1pb.RegisterRuntimeServer(rawGrpcServer, a)
	return nil
}

func NewGrpcAPI(ac *grpc_api.ApplicationContext) grpc_api.GrpcAPI {
	return NewAPI(ac.AppId,
		ac.Hellos, ac.ConfigStores, ac.Rpcs, ac.PubSubs, ac.StateStores, ac.Files, ac.LockStores, ac.Sequencers,
		ac.SendToOutputBindingFn, ac.SecretStores)
}

func NewAPI(
	appId string,
	hellos map[string]hello.HelloService,
	configStores map[string]configstores.Store,
	rpcs map[string]rpc.Invoker,
	pubSubs map[string]pubsub.PubSub,
	stateStores map[string]state.Store,
	files map[string]file.File,
	lockStores map[string]lock.LockStore,
	sequencers map[string]sequencer.Store,
	sendToOutputBindingFn func(name string, req *bindings.InvokeRequest) (*bindings.InvokeResponse, error),
	secretStores map[string]secretstores.SecretStore,
) API {
	// filter out transactionalStateStores
	transactionalStateStores := map[string]state.TransactionalStore{}
	for key, store := range stateStores {
		if state.FeatureTransactional.IsPresent(store.Features()) {
			transactionalStateStores[key] = store.(state.TransactionalStore)
		}
	}
	dAPI := dapr.NewDaprServer(appId, hellos, configStores, rpcs, pubSubs,
		stateStores, transactionalStateStores,
		files, lockStores, sequencers, sendToOutputBindingFn, secretStores)
	// construct

	a := &api{
		daprAPI:                  dAPI,
		appId:                    appId,
		hellos:                   hellos,
		configStores:             configStores,
		rpcs:                     rpcs,
		pubSubs:                  pubSubs,
		stateStores:              stateStores,
		transactionalStateStores: transactionalStateStores,
		fileOps:                  files,
		lockStores:               lockStores,
		sequencers:               sequencers,
		sendToOutputBindingFn:    sendToOutputBindingFn,
		secretStores:             secretStores,
		json:                     jsoniter.ConfigFastest,
		logger:                   logger.NewLayottoLogger("runtime"),
	}
<<<<<<< HEAD
	logger.RegisterComponentLoggerListener("grpc", a)
	return a
}

func (a *api) OnLogLevelChanged(outputLevel logger.LogLevel) {
	a.logger.SetLogLevel(outputLevel)
=======

>>>>>>> 39c3fa42
}

func (a *api) SayHello(ctx context.Context, in *runtimev1pb.SayHelloRequest) (*runtimev1pb.SayHelloResponse, error) {
	h, err := a.getHello(in.ServiceName)
	if err != nil {
		a.logger.Errorf("[runtime] [grpc.say_hello] get hello error: %v", err)
		return nil, err
	}
	// create hello request based on pb.go struct
	req := &hello.HelloRequest{
		Name: in.Name,
	}
	resp, err := h.Hello(ctx, req)
	if err != nil {
		a.logger.Errorf("[runtime] [grpc.say_hello] request hello error: %v", err)
		return nil, err
	}
	// create response base on hello.Response
	return &runtimev1pb.SayHelloResponse{
		Hello: resp.HelloString,
		Data:  in.Data,
	}, nil

}

func (a *api) getHello(name string) (hello.HelloService, error) {
	if len(a.hellos) == 0 {
		return nil, ErrNoInstance
	}
	h, ok := a.hellos[name]
	if !ok {
		return nil, ErrNoInstance
	}
	return h, nil
}

func (a *api) InvokeService(ctx context.Context, in *runtimev1pb.InvokeServiceRequest) (*runtimev1pb.InvokeResponse, error) {
	// convert request
	var msg *dapr_common_v1pb.InvokeRequest
	if in != nil && in.Message != nil {
		msg = &dapr_common_v1pb.InvokeRequest{
			Method:      in.Message.Method,
			Data:        in.Message.Data,
			ContentType: in.Message.ContentType,
		}
		if in.Message.HttpExtension != nil {
			msg.HttpExtension = &dapr_common_v1pb.HTTPExtension{
				Verb:        dapr_common_v1pb.HTTPExtension_Verb(in.Message.HttpExtension.Verb),
				Querystring: in.Message.HttpExtension.Querystring,
			}
		}
	}
	// delegate to dapr api implementation
	daprResp, err := a.daprAPI.InvokeService(ctx, &dapr_v1pb.InvokeServiceRequest{
		Id:      in.Id,
		Message: msg,
	})
	// handle error
	if err != nil {
		return nil, err
	}

	// convert resp
	return &runtimev1pb.InvokeResponse{
		Data:        daprResp.Data,
		ContentType: daprResp.ContentType,
	}, nil
}<|MERGE_RESOLUTION|>--- conflicted
+++ resolved
@@ -153,16 +153,12 @@
 		json:                     jsoniter.ConfigFastest,
 		logger:                   logger.NewLayottoLogger("runtime"),
 	}
-<<<<<<< HEAD
 	logger.RegisterComponentLoggerListener("grpc", a)
 	return a
 }
 
 func (a *api) OnLogLevelChanged(outputLevel logger.LogLevel) {
 	a.logger.SetLogLevel(outputLevel)
-=======
-
->>>>>>> 39c3fa42
 }
 
 func (a *api) SayHello(ctx context.Context, in *runtimev1pb.SayHelloRequest) (*runtimev1pb.SayHelloResponse, error) {
