--- conflicted
+++ resolved
@@ -58,23 +58,19 @@
 }
 
 func NewStore() configstores.Store {
-<<<<<<< HEAD
-	cs := &ConfigStore{
-		log: log.NewLayottoLogger("configstore/nacos"),
-	}
-	log.RegisterComponentLoggerListener("configstore/nacos", cs)
-	return cs
-}
-
-func (n *ConfigStore) OnLogLevelChanged(outputLevel log.LogLevel) {
-	n.log.SetLogLevel(outputLevel)
-=======
 	once.Do(func() {
 		indicators := &actuators.ComponentsIndicator{ReadinessIndicator: readinessIndicator, LivenessIndicator: livenessIndicator}
 		actuators.SetComponentsIndicator(componentName, indicators)
 	})
-	return &ConfigStore{}
->>>>>>> 39c3fa42
+	cs := &ConfigStore{
+		log: log.NewLayottoLogger("configstore/nacos"),
+	}
+	log.RegisterComponentLoggerListener("configstore/nacos", cs)
+	return cs
+}
+
+func (n *ConfigStore) OnLogLevelChanged(outputLevel log.LogLevel) {
+	n.log.SetLogLevel(outputLevel)
 }
 
 // Init SetConfig the configuration store.
