// Copyright 2021 Layotto Authors
// Licensed under the Apache License, Version 2.0 (the "License");
// you may not use this file except in compliance with the License.
// You may obtain a copy of the License at
//
// http://www.apache.org/licenses/LICENSE-2.0
//
// Unless required by applicable law or agreed to in writing, software
// distributed under the License is distributed on an "AS IS" BASIS,
// WITHOUT WARRANTIES OR CONDITIONS OF ANY KIND, either express or implied.
// See the License for the specific language governing permissions and
// limitations under the License.

package redis

import (
	"context"
	"fmt"
	"strings"
	"sync"
	"time"

	"github.com/go-redis/redis/v8"
	msync "mosn.io/mosn/pkg/sync"

	"mosn.io/layotto/kit/logger"

	"mosn.io/layotto/components/lock"
	"mosn.io/layotto/components/pkg/actuators"
	"mosn.io/layotto/components/pkg/utils"
)

const (
	componentName = "lock-redis-cluster"
)

var (
	once               sync.Once
	readinessIndicator *actuators.HealthIndicator
	livenessIndicator  *actuators.HealthIndicator
)

func init() {
	readinessIndicator = actuators.NewHealthIndicator()
	livenessIndicator = actuators.NewHealthIndicator()
}

// RedLock
// it will be best to use at least 5 hosts
type ClusterRedisLock struct {
	clients  []*redis.Client
	metadata utils.RedisClusterMetadata
	workpool msync.WorkerPool

	features []lock.Feature
	logger   logger.Logger

	ctx    context.Context
	cancel context.CancelFunc
}

// NewClusterRedisLock returns a new redis lock store
<<<<<<< HEAD
func NewClusterRedisLock() *ClusterRedisLock {
=======
func NewClusterRedisLock(logger log.ErrorLogger) *ClusterRedisLock {
	once.Do(func() {
		indicators := &actuators.ComponentsIndicator{ReadinessIndicator: readinessIndicator, LivenessIndicator: livenessIndicator}
		actuators.SetComponentsIndicator(componentName, indicators)
	})
>>>>>>> 39c3fa42
	s := &ClusterRedisLock{
		features: make([]lock.Feature, 0),
		logger:   logger.NewLayottoLogger("lock/redis"),
	}

	logger.RegisterComponentLoggerListener("lock/redis", s)
	return s
}

func (c *ClusterRedisLock) OnLogLevelChanged(outputLevel logger.LogLevel) {
	c.logger.SetLogLevel(outputLevel)
}

type resultMsg struct {
	error        error
	host         string
	lockStatus   bool
	unlockStatus lock.LockStatus
}

func (c *ClusterRedisLock) Init(metadata lock.Metadata) error {

	m, err := utils.ParseRedisClusterMetadata(metadata.Properties)
	if err != nil {
		readinessIndicator.ReportError(err.Error())
		livenessIndicator.ReportError(err.Error())
		return err
	}
	c.metadata = m
	c.clients = utils.NewClusterRedisClient(m)
	c.ctx, c.cancel = context.WithCancel(context.Background())
	c.workpool = msync.NewWorkerPool(m.Concurrency)
	for i, client := range c.clients {
		if _, err = client.Ping(c.ctx).Result(); err != nil {
			readinessIndicator.ReportError(err.Error())
			livenessIndicator.ReportError(err.Error())
			return fmt.Errorf("[ClusterRedisLock]: error connecting to redis at %s: %s", c.metadata.Hosts[i], err)
		}
	}
	readinessIndicator.SetStarted()
	livenessIndicator.SetStarted()
	return err
}

func (c *ClusterRedisLock) Features() []lock.Feature {
	return c.features
}

// LockKeepAlive try to renewal lease
func (c *ClusterRedisLock) LockKeepAlive(ctx context.Context, request *lock.LockKeepAliveRequest) (*lock.LockKeepAliveResponse, error) {
	//TODO: implemnt function
	return nil, nil
}

func (c *ClusterRedisLock) TryLock(ctx context.Context, req *lock.TryLockRequest) (*lock.TryLockResponse, error) {
	//try to get lock on all redis nodes
	intervalStart := utils.GetMiliTimestamp(time.Now().UnixNano())
	//intervalLimit must be 1/10 of expire time to make sure time of lock far less than expire time
	intervalLimit := int64(req.Expire) * 1000 / 10
	wg := sync.WaitGroup{}
	wg.Add(len(c.clients))

	//resultChan will be used to collect results of getting lock
	resultChan := make(chan resultMsg, len(c.clients))

	//getting lock concurrently
	for i := range c.clients {
		clientIndex := i
		c.workpool.Schedule(func() {
			c.LockSingleRedis(clientIndex, req, &wg, resultChan)
		})
	}
	wg.Wait()
	intervalEnd := utils.GetMiliTimestamp(time.Now().UnixNano())

	//make sure time interval of locking far less than expire time
	if intervalLimit < intervalEnd-intervalStart {
		_, _ = c.UnlockAllRedis(&lock.UnlockRequest{
			ResourceId: req.ResourceId,
			LockOwner:  req.LockOwner,
		}, &wg)
		return &lock.TryLockResponse{
			Success: false,
		}, fmt.Errorf("[ClusterRedisLock]: lock timeout. ResourceId: %s", req.ResourceId)
	}
	close(resultChan)

	successCount := 0
	errorStrs := make([]string, 0, len(c.clients))
	for msg := range resultChan {
		if msg.error != nil {
			errorStrs = append(errorStrs, msg.error.Error())
			continue
		}
		if msg.lockStatus {
			successCount++
		}
	}
	var err error
	if len(errorStrs) > 0 {
		err = fmt.Errorf(strings.Join(errorStrs, "\n"))
	}
	//getting lock on majority of redis cluster will be regarded as locking success
	if successCount*2 > len(c.clients) {
		return &lock.TryLockResponse{
			Success: true,
		}, err
	}

	_, unlockErr := c.UnlockAllRedis(&lock.UnlockRequest{
		ResourceId: req.ResourceId,
		LockOwner:  req.LockOwner,
	}, &wg)
	if unlockErr != nil {
		errorStrs = append(errorStrs, unlockErr.Error())
		err = fmt.Errorf(strings.Join(errorStrs, "\n"))
	}
	return &lock.TryLockResponse{
		Success: false,
	}, err
}

func (c *ClusterRedisLock) Unlock(ctx context.Context, req *lock.UnlockRequest) (*lock.UnlockResponse, error) {
	wg := sync.WaitGroup{}
	//err means there were some internal errors,then the status must be INTERNAL_ERROR
	//the LOCK_UNEXIST and LOCK_BELONG_TO_OTHERS status codes can be ignore
	//becauce they means the lock of the current redis
	//returned the status code don't need to be unlocked by current invoking
	_, err := c.UnlockAllRedis(req, &wg)
	if err != nil {
		return newInternalErrorUnlockResponse(), err
	}
	return &lock.UnlockResponse{
		Status: lock.SUCCESS,
	}, nil
}

func (c *ClusterRedisLock) UnlockAllRedis(req *lock.UnlockRequest, wg *sync.WaitGroup) (lock.LockStatus, error) {
	wg.Add(len(c.clients))
	ch := make(chan resultMsg, len(c.clients))

	//unlock concurrently
	for i := range c.clients {
		clientIndex := i
		c.workpool.Schedule(func() {
			c.UnlockSingleRedis(clientIndex, req, wg, ch)
		})
	}
	wg.Wait()
	close(ch)
	errorStrs := make([]string, 0, len(c.clients))
	status := lock.SUCCESS

	//collect result of unlocking
	for msg := range ch {
		if msg.unlockStatus == lock.INTERNAL_ERROR {
			status = msg.unlockStatus
			errorStrs = append(errorStrs, msg.error.Error())
		}
	}
	if len(errorStrs) > 0 {
		return status, fmt.Errorf(strings.Join(errorStrs, "\n"))
	}
	return status, nil
}

func (c *ClusterRedisLock) LockSingleRedis(clientIndex int, req *lock.TryLockRequest, wg *sync.WaitGroup, ch chan resultMsg) {
	defer wg.Done()
	msg := resultMsg{
		host: c.metadata.Hosts[clientIndex],
	}
	nx := c.clients[clientIndex].SetNX(c.ctx, req.ResourceId, req.LockOwner, time.Second*time.Duration(req.Expire))
	if nx == nil {
		msg.error = fmt.Errorf("[ClusterRedisLock]: SetNX returned nil. host: %s \n ResourceId: %s", c.clients[clientIndex], req.ResourceId)
		ch <- msg
		return
	}
	if nx.Err() != nil {
		msg.error = fmt.Errorf("[ClusterRedisLock]: %s host: %s \n ResourceId: %s", nx.Err().Error(), c.clients[clientIndex], req.ResourceId)
	}
	msg.lockStatus = nx.Val()
	ch <- msg
}

func (c *ClusterRedisLock) UnlockSingleRedis(clientIndex int, req *lock.UnlockRequest, wg *sync.WaitGroup, ch chan resultMsg) {
	defer wg.Done()
	eval := c.clients[clientIndex].Eval(c.ctx, unlockScript, []string{req.ResourceId}, req.LockOwner)
	msg := resultMsg{}
	msg.unlockStatus = lock.INTERNAL_ERROR
	if eval == nil {
		msg.error = fmt.Errorf("[ClusterRedisLock]: Eval unlock script returned nil. host: %s \n ResourceId: %s", c.clients[clientIndex], req.ResourceId)
		ch <- msg
		return
	}
	if eval.Err() != nil {
		msg.error = fmt.Errorf("[ClusterRedisLock]: %s host: %s \n ResourceId: %s", eval.Err().Error(), c.clients[clientIndex], req.ResourceId)
		ch <- msg
		return
	}
	i, err := eval.Int()
	if err != nil {
		msg.error = err
		ch <- msg
		return
	}
	if i >= 0 {
		msg.unlockStatus = lock.SUCCESS
	} else if i == -1 {
		msg.unlockStatus = lock.LOCK_UNEXIST
	} else if i == -2 {
		msg.unlockStatus = lock.LOCK_BELONG_TO_OTHERS
	}
	ch <- msg
}<|MERGE_RESOLUTION|>--- conflicted
+++ resolved
@@ -60,15 +60,11 @@
 }
 
 // NewClusterRedisLock returns a new redis lock store
-<<<<<<< HEAD
 func NewClusterRedisLock() *ClusterRedisLock {
-=======
-func NewClusterRedisLock(logger log.ErrorLogger) *ClusterRedisLock {
 	once.Do(func() {
 		indicators := &actuators.ComponentsIndicator{ReadinessIndicator: readinessIndicator, LivenessIndicator: livenessIndicator}
 		actuators.SetComponentsIndicator(componentName, indicators)
 	})
->>>>>>> 39c3fa42
 	s := &ClusterRedisLock{
 		features: make([]lock.Feature, 0),
 		logger:   logger.NewLayottoLogger("lock/redis"),
