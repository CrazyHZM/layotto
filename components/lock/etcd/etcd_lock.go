--- conflicted
+++ resolved
@@ -56,15 +56,11 @@
 }
 
 // NewEtcdLock returns a new etcd lock
-<<<<<<< HEAD
 func NewEtcdLock() *EtcdLock {
-=======
-func NewEtcdLock(logger log.ErrorLogger) *EtcdLock {
 	once.Do(func() {
 		indicators := &actuators.ComponentsIndicator{ReadinessIndicator: readinessIndicator, LivenessIndicator: livenessIndicator}
 		actuators.SetComponentsIndicator(componentName, indicators)
 	})
->>>>>>> 39c3fa42
 	s := &EtcdLock{
 		features: make([]lock.Feature, 0),
 		logger:   logger.NewLayottoLogger("lock/etcd"),
