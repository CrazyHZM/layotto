--- conflicted
+++ resolved
@@ -46,15 +46,11 @@
 	db         *sql.DB
 }
 
-<<<<<<< HEAD
 func NewMySQLSequencer() *MySQLSequencer {
-=======
-func NewMySQLSequencer(logger log.ErrorLogger) *MySQLSequencer {
 	once.Do(func() {
 		indicators := &actuators.ComponentsIndicator{ReadinessIndicator: readinessIndicator, LivenessIndicator: livenessIndicator}
 		actuators.SetComponentsIndicator(componentName, indicators)
 	})
->>>>>>> 39c3fa42
 	s := &MySQLSequencer{
 		logger: logger.NewLayottoLogger("sequencer/mysql"),
 	}
