--- conflicted
+++ resolved
@@ -67,15 +67,11 @@
 }
 
 // MongoSequencer returns a new mongo sequencer
-<<<<<<< HEAD
 func NewMongoSequencer() *MongoSequencer {
-=======
-func NewMongoSequencer(logger log.ErrorLogger) *MongoSequencer {
 	once.Do(func() {
 		indicators := &actuators.ComponentsIndicator{ReadinessIndicator: readinessIndicator, LivenessIndicator: livenessIndicator}
 		actuators.SetComponentsIndicator(componentName, indicators)
 	})
->>>>>>> 39c3fa42
 	m := &MongoSequencer{
 		logger: logger.NewLayottoLogger("sequencer/mongo"),
 	}
